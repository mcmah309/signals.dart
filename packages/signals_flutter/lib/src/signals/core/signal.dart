--- conflicted
+++ resolved
@@ -60,7 +60,6 @@
   Signal<T> target, {
   dynamic Function(Signal<T>)? onDispose,
 }) {
-<<<<<<< HEAD
   if (widget is SignalsAutoDisposeMixin) {
     final label = '${target.globalId}|${target.debugLabel}';
     final dispose = createEffect(
@@ -68,7 +67,7 @@
       () {
         target.value;
         final context = widget.context;
-        if (context is Element && context.mounted && !context.dirty) {
+        if (context is Element && context.mounted) {
           context.markNeedsBuild();
         }
       },
@@ -82,21 +81,5 @@
     final watcher = ElementWatcher(key, WeakReference(element));
     watcher.watch(target);
   }
-=======
-  final label = '${target.globalId}|${target.debugLabel}';
-  final dispose = createEffect(
-    widget,
-    () {
-      target.value;
-      final context = widget.context;
-      if (context is Element && context.mounted) {
-        context.markNeedsBuild();
-      }
-    },
-    debugLabel: '$label=>createSignal=>effect',
-    onDispose: () => onDispose?.call(target),
-  );
-  target.onDispose(dispose);
->>>>>>> 85c9d719
   return target;
 }